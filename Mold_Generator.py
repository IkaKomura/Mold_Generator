--- conflicted
+++ resolved
@@ -43,10 +43,7 @@
     else:  # Scene is in meters or other units
         return mm_value * 0.001 / unit_scale
 
-<<<<<<< HEAD
-=======
-
->>>>>>> 45f14baa
+
 # Utility conversion from Blender units to millimeters
 def bu_to_mm(bu_value, context):
     """Convert Blender Units to millimeters."""
@@ -56,10 +53,7 @@
     else:
         return bu_value * unit_scale * 1000.0
 
-<<<<<<< HEAD
-=======
-
->>>>>>> 45f14baa
+
 # Utility to get world-space bounds of an object
 def get_world_bounds(obj):
     """Return (min, max) world coordinates of ``obj``'s bounding box."""
@@ -747,10 +741,7 @@
         center_b = (min_b + max_b) / 2.0
         cut_plane = (center_a[axis_idx] + center_b[axis_idx]) / 2.0
 
-<<<<<<< HEAD
-=======
-
->>>>>>> 45f14baa
+
         # Estimate a suitable key radius based on available space
         props.key_radius = estimate_key_radius(
             mold_A, original_obj, props.cutting_axis,
@@ -758,10 +749,7 @@
         )
 
         # Find key positions with the computed radius
-<<<<<<< HEAD
-=======
-
->>>>>>> 45f14baa
+
         key_positions = find_key_positions(
             mold_A, original_obj, props.cutting_axis,
             props.num_keys, auto_radius,
